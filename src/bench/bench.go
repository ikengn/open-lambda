--- conflicted
+++ resolved
@@ -1,22 +1,15 @@
 package bench
 
 import (
+	"fmt"
+	"net/http"
+	"io/ioutil"
+	"path/filepath"
 	"bytes"
-	"fmt"
-	"io/ioutil"
-	"math/rand"
-	"net/http"
-	"os"
-	"path/filepath"
 	"time"
-<<<<<<< HEAD
-
-	"github.com/urfave/cli"
-=======
 	"math/rand"
 	
 	"github.com/urfave/cli/v2"
->>>>>>> 0ac2e545
 
 	"github.com/open-lambda/open-lambda/ol/common"
 )
@@ -219,10 +212,7 @@
 			Name:      "init",
 			Usage:     "creates lambdas for benchmarking",
 			UsageText: "ol bench init [--path=NAME]",
-<<<<<<< HEAD
-			Action:    create_lambdas,
-=======
-                        Action: create_lambdas,
+            Action: create_lambdas,
 			Flags: []cli.Flag{
 				&cli.StringFlag{
 					Name:  "path",
@@ -230,7 +220,6 @@
 					Usage: "Path location for OL environment",
 				},
 			},
->>>>>>> 0ac2e545
 			// TODO: add param to decide how many to create
 		},
 	}
@@ -263,19 +252,11 @@
 
 				name := fmt.Sprintf("%s%s-%s", kind, amt, parseq)
 				action := make_action(name, tasks, functions, "bench-"+kind+"-%d")
-<<<<<<< HEAD
 				cmd := cli.Command{
 					Name:      name,
 					Usage:     usage,
 					UsageText: fmt.Sprintf("ol bench %s [--path=NAME] [--seconds=SECONDS] [--warmup=BOOL] [--output=NAME]", name),
 					Action:    action,
-=======
-				cmd := &cli.Command{
-					Name:  name,
-					Usage: usage,
-					UsageText: fmt.Sprintf("ol bench %s [--path=NAME] [--seconds=SECONDS]", name),
-					Action: action,
->>>>>>> 0ac2e545
 					Flags: []cli.Flag{
 						&cli.StringFlag{
 							Name:  "path",
