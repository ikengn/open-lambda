package lambda

import (
	"bufio"
	"container/list"
	"fmt"
	"log"
	"net/http"
	"net/http/httputil"
	"os"
	"path/filepath"
	"strings"
	"sync"
	"time"

	"github.com/open-lambda/open-lambda/ol/common"
	"github.com/open-lambda/open-lambda/ol/sandbox"
)

// LambdaMgr provides thread-safe getting of lambda functions and collects all
// lambda subsystems (resource pullers and sandbox pools) in one place
type LambdaMgr struct {
	// subsystems (these are thread safe)
	sbPool sandbox.SandboxPool
	*DepTracer
	*PackagePuller // depends on sbPool and DepTracer
	*ImportCache   // depends PackagePuller
	*HandlerPuller // depends on sbPool and ImportCache[optional]

	// storage dirs that we manage
	codeDirs    *common.DirMaker
	scratchDirs *common.DirMaker

	// thread-safe map from a lambda's name to its LambdaFunc
	mapMutex sync.Mutex
	lfuncMap map[string]*LambdaFunc
}

// LambdaFunc represents a single lambda function (the code)
type LambdaFunc struct {
	lmgr *LambdaMgr
	name string

	rtType common.RuntimeType

	// lambda code
	lastPull *time.Time
	codeDir  string
	meta     *sandbox.SandboxMeta

	// lambda execution
	funcChan  chan *Invocation // server to func
	instChan  chan *Invocation // func to instances
	doneChan  chan *Invocation // instances to func
	instances *list.List

	// send chan to the kill chan to destroy the instance, then
	// wait for msg on sent chan to block until it is done
	killChan chan chan bool
}

// This is essentially a virtual sandbox.  It is backed by a real
// Sandbox (when it is allowed to allocate one).  It pauses/unpauses
// based on usage, and starts fresh instances when they die.
type LambdaInstance struct {
	lfunc *LambdaFunc

	// snapshot of LambdaFunc, at the time the LambdaInstance is created
	codeDir string
	meta    *sandbox.SandboxMeta

	// send chan to the kill chan to destroy the instance, then
	// wait for msg on sent chan to block until it is done
	killChan chan chan bool
}

// represents an HTTP request to be handled by a lambda instance
type Invocation struct {
	w http.ResponseWriter
	r *http.Request

	// signal to client that response has been written to w
	done chan bool

	// how many milliseconds did ServeHTTP take?  (doesn't count
	// queue time or Sandbox init)
	execMs int
}

func NewLambdaMgr() (res *LambdaMgr, err error) {
	mgr := &LambdaMgr{
		lfuncMap: make(map[string]*LambdaFunc),
	}
	defer func() {
		if err != nil {
			log.Printf("Cleanup Lambda Manager due to error: %v", err)
			mgr.Cleanup()
		}
	}()

	mgr.codeDirs, err = common.NewDirMaker("code", common.Conf.Storage.Code.Mode())
	if err != nil {
		return nil, err
	}
	mgr.scratchDirs, err = common.NewDirMaker("scratch", common.Conf.Storage.Scratch.Mode())
	if err != nil {
		return nil, err
	}

	log.Printf("Creating SandboxPool")
	mgr.sbPool, err = sandbox.SandboxPoolFromConfig("sandboxes", common.Conf.Mem_pool_mb)
	if err != nil {
		return nil, err
	}

	log.Printf("Creating DepTracer")
	mgr.DepTracer, err = NewDepTracer(filepath.Join(common.Conf.Worker_dir, "dep-trace.json"))
	if err != nil {
		return nil, err
	}

	log.Printf("Creating PackagePuller")
	mgr.PackagePuller, err = NewPackagePuller(mgr.sbPool, mgr.DepTracer)
	if err != nil {
		return nil, err
	}

	if common.Conf.Features.Import_cache {
		log.Printf("Creating ImportCache")
		mgr.ImportCache, err = NewImportCache(mgr.codeDirs, mgr.scratchDirs, mgr.sbPool, mgr.PackagePuller)
		if err != nil {
			return nil, err
		}
	}

	log.Printf("Creating HandlerPuller")
	mgr.HandlerPuller, err = NewHandlerPuller(mgr.codeDirs)
	if err != nil {
		return nil, err
	}

	return mgr, nil
}

// Returns an existing instance (if there is one), or creates a new one
func (mgr *LambdaMgr) Get(name string) (f *LambdaFunc) {
	mgr.mapMutex.Lock()
	defer mgr.mapMutex.Unlock()

	f = mgr.lfuncMap[name]

	if f == nil {
		f = &LambdaFunc{
			lmgr:      mgr,
			name:      name,
			funcChan:  make(chan *Invocation, 32),
			instChan:  make(chan *Invocation, 32),
			doneChan:  make(chan *Invocation, 32),
			instances: list.New(),
			killChan:  make(chan chan bool, 1),
		}

		go f.Task()
		mgr.lfuncMap[name] = f
	}

	return f
}

func (mgr *LambdaMgr) Debug() string {
	return mgr.sbPool.DebugString() + "\n"
}

func (mgr *LambdaMgr) DumpStatsToLog() {
	snapshot := common.SnapshotStats()

	sec := func(name string) (float64) {
		return float64(snapshot[name+".cnt"] * snapshot[name+".ms-avg"]) / 1000
	}

	time := func(indent int, name string, parent string) {
		selftime := sec(name)
		ptime := sec(parent)
		tabs := strings.Repeat("\t", indent)
		if ptime > 0 {
			log.Printf("%s%s: %.3f (%.1f%%)", tabs, name, selftime, selftime/ptime*100)
		} else {
			log.Printf("%s%s: %.3f", tabs, name, selftime)
		}
	}

	log.Printf("Request Profiling (cumulative seconds):")
	time(0, "LambdaFunc.Invoke", "")

	time(1, "LambdaInstance-WaitSandbox", "LambdaFunc.Invoke")
	time(2, "LambdaInstance-WaitSandbox-Unpause", "LambdaInstance-WaitSandbox")
	time(2, "LambdaInstance-WaitSandbox-NoImportCache", "LambdaInstance-WaitSandbox")
	time(2, "ImportCache.Create", "LambdaInstance-WaitSandbox")
	time(3, "ImportCache.root.Lookup", "ImportCache.Create")
	time(3, "ImportCache.createChildSandboxFromNode", "ImportCache.Create")
	time(4, "ImportCache.getSandboxInNode", "ImportCache.createChildSandboxFromNode")
	time(4, "ImportCache.createChildSandboxFromNode:childSandboxPool.Create",
		"ImportCache.createChildSandboxFromNode")
	time(4, "ImportCache.putSandboxInNode", "ImportCache.createChildSandboxFromNode")
	time(5, "ImportCache.putSandboxInNode:Lock", "ImportCache.putSandboxInNode")
	time(5, "ImportCache.putSandboxInNode:Pause", "ImportCache.putSandboxInNode")
	time(1, "LambdaInstance-ServeRequests", "LambdaFunc.Invoke")
	time(2, "ServeHTTP", "LambdaInstance-ServeRequests")
}

func (mgr *LambdaMgr) Cleanup() {
	mgr.mapMutex.Lock() // don't unlock, because this shouldn't be used anymore

	mgr.DumpStatsToLog()

	// HandlerPuller+PackagePuller requires no cleanup

	// 1. cleanup handler Sandboxes
	// 2. cleanup Zygote Sandboxes (after the handlers, which depend on the Zygotes)
	// 3. cleanup SandboxPool underlying both of above
	for _, f := range mgr.lfuncMap {
		log.Printf("Kill function: %s", f.name)
		f.Kill()
	}

	if mgr.ImportCache != nil {
		mgr.ImportCache.Cleanup()
	}

	if mgr.sbPool != nil {
		mgr.sbPool.Cleanup() // assumes all Sandboxes are gone
	}

	// cleanup DepTracer
	if mgr.DepTracer != nil {
		mgr.DepTracer.Cleanup()
	}

	if mgr.codeDirs != nil {
		mgr.codeDirs.Cleanup()
	}

	if mgr.scratchDirs != nil {
		mgr.scratchDirs.Cleanup()
	}
}

func (f *LambdaFunc) Invoke(w http.ResponseWriter, r *http.Request) {
	t := common.T0("LambdaFunc.Invoke")
	defer t.T1()

	done := make(chan bool)
	req := &Invocation{w: w, r: r, done: done}

	// send invocation to lambda func task, if room in queue
	select {
	case f.funcChan <- req:
		// block until it's done
		<-done
	default:
		// queue cannot accept more, so reply with backoff
		req.w.WriteHeader(http.StatusTooManyRequests)
		req.w.Write([]byte("lambda function queue is full"))
	}
}

// add function name to each log message so we know which logs
// correspond to which LambdaFuncs
func (f *LambdaFunc) printf(format string, args ...interface{}) {
	msg := fmt.Sprintf(format, args...)
	log.Printf("%s [FUNC %s]", strings.TrimRight(msg, "\n"), f.name)
}

// the function code may contain comments such as the following:
//
// # ol-install: parso,jedi,idna,chardet,certifi,requests
// # ol-import: parso,jedi,idna,chardet,certifi,requests,urllib3
//
// The first list should be installed with pip install.  The latter is
// a hint about what may be imported (useful for import cache).
//
// We support exact pkg versions (e.g., pkg==2.0.0), but not < or >.
// If different lambdas import different versions of the same package,
// we will install them, for example, to
// /packages/pkg==1.0.0/files/pkg and /packages/pkg==2.0.0/files/pkg.
// Each .../files path a handler needs is added to its sys.path.
func parseMeta(codeDir string) (meta *sandbox.SandboxMeta, err error) {
	installs := make([]string, 0)
	imports := make([]string, 0)

	path := filepath.Join(codeDir, "f.py")
	file, err := os.Open(path)
	if err != nil {
		return nil, err
	}
	defer file.Close()

	scnr := bufio.NewScanner(file)
	for scnr.Scan() {
		line := strings.ReplaceAll(scnr.Text(), " ", "")
		parts := strings.Split(line, ":")
		if parts[0] == "#ol-install" {
			for _, val := range strings.Split(parts[1], ",") {
				val = strings.TrimSpace(val)
				if len(val) > 0 {
					installs = append(installs, val)
				}
			}
		} else if parts[0] == "#ol-import" {
			for _, val := range strings.Split(parts[1], ",") {
				val = strings.TrimSpace(val)
				if len(val) > 0 {
					imports = append(imports, val)
				}
			}
		}
	}

	for i, pkg := range installs {
		installs[i] = normalizePkg(pkg)
	}

	return &sandbox.SandboxMeta{
		Installs: installs,
		Imports:  imports,
	}, nil
}

// if there is any error:
// 1. we won't switch to the new code
// 2. we won't update pull time (so well check for a fix next time)
func (f *LambdaFunc) pullHandlerIfStale() (err error) {
	// check if there is newer code, download it if necessary
	now := time.Now()
	cacheNs := int64(common.Conf.Registry_cache_ms) * 1000000

	// should we check for new code?
	if f.lastPull != nil && int64(now.Sub(*f.lastPull)) < cacheNs {
		return nil
	}

	// is there new code?
	rtType, codeDir, err := f.lmgr.HandlerPuller.Pull(f.name)
	if err != nil {
		return err
	}

	if codeDir == f.codeDir {
		return nil
	}

	f.rtType = rtType

	defer func() {
		if err != nil {
			if err := os.RemoveAll(codeDir); err != nil {
				log.Printf("could not cleanup %s after failed pull", codeDir)
			}

			if rtType == common.RT_PYTHON {
				// we dirty this dir (e.g., by setting up
				// symlinks to packages, so we want the
				// HandlerPuller to give us a new one next
				// time, even if the code hasn't changed
				f.lmgr.HandlerPuller.Reset(f.name)
			}
		}
	}()

	if rtType == common.RT_PYTHON {
		// inspect new code for dependencies; if we can install
		// everything necessary, start using new code
		meta, err := parseMeta(codeDir)
		if err != nil {
			return err
		}

		meta.Installs, err = f.lmgr.PackagePuller.InstallRecursive(meta.Installs)
		if err != nil {
			return err
		}
		f.lmgr.DepTracer.TraceFunction(codeDir, meta.Installs)
		f.meta = meta
	} else if rtType == common.RT_NATIVE {
		log.Printf("Got native function")
	}

	f.codeDir = codeDir
	f.lastPull = &now
	return nil
}

// this Task receives lambda requests, fetches new lambda code as
// needed, and dispatches to a set of lambda instances.  Task also
// monitors outstanding requests, and scales the number of instances
// up or down as needed.
//
// communication for a given request is as follows (each of the four
// transfers are commented within the function):
//
// client -> function -> instance -> function -> client
//
// each of the 4 handoffs above is over a chan.  In order, those chans are:
// 1. LambdaFunc.funcChan
// 2. LambdaFunc.instChan
// 3. LambdaFunc.doneChan
// 4. Invocation.done
//
// If either LambdaFunc.funcChan or LambdaFunc.instChan is full, we
// respond to the client with a backoff message: StatusTooManyRequests
func (f *LambdaFunc) Task() {
	f.printf("debug: LambdaFunc.Task() runs on goroutine %d", common.GetGoroutineID())

	// we want to perform various cleanup actions, such as killing
	// instances and deleting old code.  We want to do these
	// asynchronously, but in order.  Thus, we use a chan to get
	// FIFO behavior and a single cleanup task to get async.
	//
	// two types can be sent to this chan:
	//
	// 1. string: this is a path to be deleted
	//
	// 2. chan: this is a signal chan that corresponds to
	// previously initiated cleanup work.  We block until we
	// receive the complete signal, before proceeding to
	// subsequent cleanup tasks in the FIFO.
	cleanupChan := make(chan interface{}, 32)
	cleanupTaskDone := make(chan bool)
	go func() {
		for {
			msg, ok := <-cleanupChan
			if !ok {
				cleanupTaskDone <- true
				return
			}

			switch op := msg.(type) {
			case string:
				if err := os.RemoveAll(op); err != nil {
					f.printf("Async code cleanup could not delete %s, even after all instances using it killed: %v", op, err)
				}
			case chan bool:
				<-op
			}
		}
	}()

	// stats for autoscaling
	outstandingReqs := 0
	execMs := common.NewRollingAvg(10)
	var lastScaling *time.Time = nil
	timeout := time.NewTimer(0)

	for {
		select {
		case <-timeout.C:
			if f.codeDir == "" {
				continue
			}
		case req := <-f.funcChan:
			// msg: client -> function

			// check for new code, and cleanup old code
			// (and instances that use it) if necessary
			oldCodeDir := f.codeDir
			if err := f.pullHandlerIfStale(); err != nil {
				f.printf("Error checking for new lambda code at `%s`: %v", f.codeDir, err)
				req.w.WriteHeader(http.StatusInternalServerError)
				req.w.Write([]byte(err.Error() + "\n"))
				req.done <- true
				continue
			}

			if oldCodeDir != "" && oldCodeDir != f.codeDir {
				el := f.instances.Front()
				for el != nil {
					waitChan := el.Value.(*LambdaInstance).AsyncKill()
					cleanupChan <- waitChan
					el = el.Next()
				}
				f.instances = list.New()

				// cleanupChan is a FIFO, so this will
				// happen after the cleanup task waits
				// for all instance kills to finish
				cleanupChan <- oldCodeDir
			}

			f.lmgr.DepTracer.TraceInvocation(f.codeDir)

			select {
			case f.instChan <- req:
				// msg: function -> instance
				outstandingReqs++
			default:
				// queue cannot accept more, so reply with backoff
				req.w.WriteHeader(http.StatusTooManyRequests)
				req.w.Write([]byte("lambda instance queue is full"))
				req.done <- true
			}
		case req := <-f.doneChan:
			// msg: instance -> function

			execMs.Add(req.execMs)
			outstandingReqs--

			// msg: function -> client
			req.done <- true

		case done := <-f.killChan:
			// signal all instances to die, then wait for
			// cleanup task to finish and exit
			el := f.instances.Front()
			for el != nil {
				waitChan := el.Value.(*LambdaInstance).AsyncKill()
				cleanupChan <- waitChan
				el = el.Next()
			}
			if f.codeDir != "" {
				//cleanupChan <- f.codeDir
			}
			close(cleanupChan)
			<-cleanupTaskDone
			done <- true
			return
		}

		// POLICY: how many instances (i.e., virtual sandboxes) should we allocate?

		// AUTOSCALING STEP 1: decide how many instances we want

		// let's aim to have 1 sandbox per second of outstanding work
		inProgressWorkMs := outstandingReqs * execMs.Avg
		desiredInstances := inProgressWorkMs / 1000

		// if we have, say, one job that will take 100
		// seconds, spinning up 100 instances won't do any
		// good, so cap by number of outstanding reqs
		if outstandingReqs < desiredInstances {
			desiredInstances = outstandingReqs
		}

		// always try to have one instance
		if desiredInstances < 1 {
			desiredInstances = 1
		}

		// AUTOSCALING STEP 2: tweak how many instances we have, to get closer to our goal

		// make at most one scaling adjustment per second
		adjustFreq := time.Second
		now := time.Now()
		if lastScaling != nil {
			elapsed := now.Sub(*lastScaling)
			if elapsed < adjustFreq {
				if desiredInstances != f.instances.Len() {
					timeout = time.NewTimer(adjustFreq - elapsed)
				}
				continue
			}
		}

		// kill or start at most one instance to get closer to
		// desired number
		if f.instances.Len() < desiredInstances {
			f.printf("increase instances to %d", f.instances.Len()+1)
			f.newInstance()
			lastScaling = &now
		} else if f.instances.Len() > desiredInstances {
			f.printf("reduce instances to %d", f.instances.Len()-1)
			waitChan := f.instances.Back().Value.(*LambdaInstance).AsyncKill()
			f.instances.Remove(f.instances.Back())
			cleanupChan <- waitChan
			lastScaling = &now
		}

		if f.instances.Len() != desiredInstances {
			// we can only adjust quickly, so we want to
			// run through this loop again as soon as
			// possible, even if there are no requests to
			// service.
			timeout = time.NewTimer(adjustFreq)
		}
	}
}

func (f *LambdaFunc) newInstance() {
	if f.codeDir == "" {
		panic("cannot start instance until code has been fetched")
	}

	linst := &LambdaInstance{
		lfunc:    f,
		codeDir:  f.codeDir,
		meta:     f.meta,
		killChan: make(chan chan bool, 1),
	}

	f.instances.PushBack(linst)

	go linst.Task()
}

func (f *LambdaFunc) Kill() {
	done := make(chan bool)
	f.killChan <- done
	<-done
}

// this Task manages a single Sandbox (at any given time), and
// forwards requests from the function queue to that Sandbox.
// when there are no requests, the Sandbox is paused.
//
// These errors are handled as follows by Task:
//
// 1. Sandbox.Pause/Unpause: discard Sandbox, create new one to handle request
// 2. Sandbox.Create/Channel: discard Sandbox, propagate HTTP 500 to client
// 3. Error inside Sandbox: simply propagate whatever occurred to the client (TODO: restart Sandbox)
func (linst *LambdaInstance) Task() {
	f := linst.lfunc

	var sb sandbox.Sandbox = nil
	//var client *http.Client = nil // whenever we create a Sandbox, we init this too
	var proxy *httputil.ReverseProxy = nil // whenever we create a Sandbox, we init this too
	var err error

	for {
		// wait for a request (blocking) before making the
		// Sandbox ready, or kill if we receive that signal

		var req *Invocation
		select {
		case req = <-f.instChan:
		case killed := <-linst.killChan:
			if sb != nil {
				rtLog := sb.GetRuntimeLog()
				proxyLog := sb.GetProxyLog()
				sb.Destroy()

				log.Printf("Stopped sandbox")

				if common.Conf.Log_output {
					if rtLog != "" {
						log.Printf("Runtime output is:")

						for _, line := range strings.Split(rtLog, "\n") {
							log.Printf("   %s", line)
						}
					}

					if proxyLog != "" {
						log.Printf("Proxy output is:")

						for _, line := range strings.Split(proxyLog, "\n") {
							log.Printf("   %s", line)
						}
					}
				}
			}
			killed <- true
			return
		}

		t := common.T0("LambdaInstance-WaitSandbox")
		// if we have a sandbox, try unpausing it to see if it is still alive
		if sb != nil {
			// Unpause will often fail, because evictors
			// are likely to prefer to evict paused
			// sandboxes rather than inactive sandboxes.
			// Thus, if this fails, we'll try to handle it
			// by just creating a new sandbox.
			t2 := common.T0("LambdaInstance-WaitSandbox-Unpause")
			if err := sb.Unpause(); err != nil {
				f.printf("discard sandbox %s due to Unpause error: %v", sb.ID(), err)
				sb = nil
			}
			t2.T1()
			
		}

		// if we don't already have a Sandbox, create one, and
		// HTTP proxy over the channel
		if sb == nil {
<<<<<<< HEAD
			if f.lmgr.ImportCache != nil {
=======
			sb = nil
			if f.lmgr.ImportCache != nil && f.rtType == common.RT_PYTHON {
>>>>>>> 63312561
				scratchDir := f.lmgr.scratchDirs.Make(f.name)

				// we don't specify parent SB, because ImportCache.Create chooses it for us
				sb, err = f.lmgr.ImportCache.Create(f.lmgr.sbPool, true, linst.codeDir, scratchDir, linst.meta, f.rtType)
				if err != nil {
					f.printf("failed to get Sandbox from import cache")
					sb = nil
				}
			}

			log.Printf("Creating new sandbox")

			// import cache is either disabled or it failed
			if sb == nil {
				t2 := common.T0("LambdaInstance-WaitSandbox-NoImportCache")
				scratchDir := f.lmgr.scratchDirs.Make(f.name)
<<<<<<< HEAD
				sb, err = f.lmgr.sbPool.Create(nil, true, linst.codeDir, scratchDir, linst.meta)
				t2.T1()
=======
				sb, err = f.lmgr.sbPool.Create(nil, true, linst.codeDir, scratchDir, linst.meta, f.rtType)
>>>>>>> 63312561
			}

			if err != nil {
				req.w.WriteHeader(http.StatusInternalServerError)
				req.w.Write([]byte("could not create Sandbox: " + err.Error() + "\n"))
				f.doneChan <- req
				continue // wait for another request before retrying
			}

			log.Printf("Connecting to sandbox")

			proxy, err = sb.HTTPProxy()
			if err != nil {
				req.w.WriteHeader(http.StatusInternalServerError)
				req.w.Write([]byte("could not connect to Sandbox: " + err.Error() + "\n"))
				f.doneChan <- req
				f.printf("discard sandbox %s due to Channel error: %v", sb.ID(), err)
				sb = nil
				continue // wait for another request before retrying
			}
		}
		t.T1()

		// below here, we're guaranteed (1) sb != nil, (2) proxy != nil, (3) sb is unpaused

		// serve until we incoming queue is empty
		t = common.T0("LambdaInstance-ServeRequests")
		for req != nil {
<<<<<<< HEAD
			servehttp_complete := make(chan bool)
			go func() {
				t2 := common.T0("ServeHTTP")
				proxy.ServeHTTP(req.w, req.r)
				t2.T1()
				req.execMs = int(t2.Milliseconds)
				f.doneChan <- req
				servehttp_complete <- true
			}()
			select {
			case <- servehttp_complete:
			case <- time.After(time.Duration(common.Conf.Limits.Max_runtime_default) * time.Second):
				// TODO: have per-lambda config
				log.Println("ServeHTTP timeout")
				sb.Destroy()
				sb = nil
				break
			}
=======
			log.Printf("Forwarding request to sandbox")

			// ask Sandbox to respond, via HTTP proxy
			t := common.T0("ServeHTTP")
			proxy.ServeHTTP(req.w, req.r)
			t.T1()
			req.execMs = int(t.Milliseconds)
			f.doneChan <- req
>>>>>>> 63312561

			// check whether we should shutdown (non-blocking)
			select {
			case killed := <-linst.killChan:
				rtLog := sb.GetRuntimeLog()
				sb.Destroy()

				log.Printf("Stopped sandbox")

				if common.Conf.Log_output {
					if rtLog != "" {
						log.Printf("Runtime output is:")

						for _, line := range strings.Split(rtLog, "\n") {
							log.Printf("   %s", line)
						}
					}
				}

				killed <- true
				return
			default:
			}

			// grab another request (non-blocking)
			select {
			case req = <-f.instChan:
			default:
				req = nil
			}
		}

		if sb != nil {
			if err := sb.Pause(); err != nil {
				f.printf("discard sandbox %s due to Pause error: %v", sb.ID(), err)
				sb = nil
			}
		}

		t.T1()
	}
}

// AsyncKill signals the instance to die, return chan that can be used to block
// until it's done
func (linst *LambdaInstance) AsyncKill() chan bool {
	done := make(chan bool)
	linst.killChan <- done
	return done
}<|MERGE_RESOLUTION|>--- conflicted
+++ resolved
@@ -681,12 +681,8 @@
 		// if we don't already have a Sandbox, create one, and
 		// HTTP proxy over the channel
 		if sb == nil {
-<<<<<<< HEAD
-			if f.lmgr.ImportCache != nil {
-=======
 			sb = nil
 			if f.lmgr.ImportCache != nil && f.rtType == common.RT_PYTHON {
->>>>>>> 63312561
 				scratchDir := f.lmgr.scratchDirs.Make(f.name)
 
 				// we don't specify parent SB, because ImportCache.Create chooses it for us
@@ -703,12 +699,8 @@
 			if sb == nil {
 				t2 := common.T0("LambdaInstance-WaitSandbox-NoImportCache")
 				scratchDir := f.lmgr.scratchDirs.Make(f.name)
-<<<<<<< HEAD
-				sb, err = f.lmgr.sbPool.Create(nil, true, linst.codeDir, scratchDir, linst.meta)
+				sb, err = f.lmgr.sbPool.Create(nil, true, linst.codeDir, scratchDir, linst.meta, f.rtType)
 				t2.T1()
-=======
-				sb, err = f.lmgr.sbPool.Create(nil, true, linst.codeDir, scratchDir, linst.meta, f.rtType)
->>>>>>> 63312561
 			}
 
 			if err != nil {
@@ -737,9 +729,10 @@
 		// serve until we incoming queue is empty
 		t = common.T0("LambdaInstance-ServeRequests")
 		for req != nil {
-<<<<<<< HEAD
 			servehttp_complete := make(chan bool)
 			go func() {
+				log.Printf("Forwarding request to sandbox")
+				
 				t2 := common.T0("ServeHTTP")
 				proxy.ServeHTTP(req.w, req.r)
 				t2.T1()
@@ -756,16 +749,6 @@
 				sb = nil
 				break
 			}
-=======
-			log.Printf("Forwarding request to sandbox")
-
-			// ask Sandbox to respond, via HTTP proxy
-			t := common.T0("ServeHTTP")
-			proxy.ServeHTTP(req.w, req.r)
-			t.T1()
-			req.execMs = int(t.Milliseconds)
-			f.doneChan <- req
->>>>>>> 63312561
 
 			// check whether we should shutdown (non-blocking)
 			select {
