// Copyright 2009,2010 The Go Authors. All rights reserved.
// Use of this source code is governed by a BSD-style
// license that can be found in the LICENSE file.

// NetBSD system calls.
// This file is compiled as ordinary Go code,
// but it is also input to mksyscall,
// which parses the //sys lines and generates system call stubs.
// Note that sometimes we use a lowercase //sys name and wrap
// it in our own nicer implementation, either here or in
// syscall_bsd.go or syscall_unix.go.

package unix

import (
	"runtime"
	"syscall"
	"unsafe"
)

// SockaddrDatalink implements the Sockaddr interface for AF_LINK type sockets.
type SockaddrDatalink struct {
	Len    uint8
	Family uint8
	Index  uint16
	Type   uint8
	Nlen   uint8
	Alen   uint8
	Slen   uint8
	Data   [12]int8
	raw    RawSockaddrDatalink
}

func anyToSockaddrGOOS(fd int, rsa *RawSockaddrAny) (Sockaddr, error) {
	return nil, EAFNOSUPPORT
}

func Syscall9(trap, a1, a2, a3, a4, a5, a6, a7, a8, a9 uintptr) (r1, r2 uintptr, err syscall.Errno)

func sysctlNodes(mib []_C_int) (nodes []Sysctlnode, err error) {
	var olen uintptr

	// Get a list of all sysctl nodes below the given MIB by performing
	// a sysctl for the given MIB with CTL_QUERY appended.
	mib = append(mib, CTL_QUERY)
	qnode := Sysctlnode{Flags: SYSCTL_VERS_1}
	qp := (*byte)(unsafe.Pointer(&qnode))
	sz := unsafe.Sizeof(qnode)
	if err = sysctl(mib, nil, &olen, qp, sz); err != nil {
		return nil, err
	}

	// Now that we know the size, get the actual nodes.
	nodes = make([]Sysctlnode, olen/sz)
	np := (*byte)(unsafe.Pointer(&nodes[0]))
	if err = sysctl(mib, np, &olen, qp, sz); err != nil {
		return nil, err
	}

	return nodes, nil
}

func nametomib(name string) (mib []_C_int, err error) {
	// Split name into components.
	var parts []string
	last := 0
	for i := 0; i < len(name); i++ {
		if name[i] == '.' {
			parts = append(parts, name[last:i])
			last = i + 1
		}
	}
	parts = append(parts, name[last:])

	// Discover the nodes and construct the MIB OID.
	for partno, part := range parts {
		nodes, err := sysctlNodes(mib)
		if err != nil {
			return nil, err
		}
		for _, node := range nodes {
			n := make([]byte, 0)
			for i := range node.Name {
				if node.Name[i] != 0 {
					n = append(n, byte(node.Name[i]))
				}
			}
			if string(n) == part {
				mib = append(mib, _C_int(node.Num))
				break
			}
		}
		if len(mib) != partno+1 {
			return nil, EINVAL
		}
	}

	return mib, nil
}

func direntIno(buf []byte) (uint64, bool) {
	return readInt(buf, unsafe.Offsetof(Dirent{}.Fileno), unsafe.Sizeof(Dirent{}.Fileno))
}

func direntReclen(buf []byte) (uint64, bool) {
	return readInt(buf, unsafe.Offsetof(Dirent{}.Reclen), unsafe.Sizeof(Dirent{}.Reclen))
<<<<<<< HEAD
}

func direntNamlen(buf []byte) (uint64, bool) {
	return readInt(buf, unsafe.Offsetof(Dirent{}.Namlen), unsafe.Sizeof(Dirent{}.Namlen))
}

//sysnb	pipe() (fd1 int, fd2 int, err error)

=======
}

func direntNamlen(buf []byte) (uint64, bool) {
	return readInt(buf, unsafe.Offsetof(Dirent{}.Namlen), unsafe.Sizeof(Dirent{}.Namlen))
}

>>>>>>> 63312561
func Pipe(p []int) (err error) {
	return Pipe2(p, 0)
}

//sysnb	pipe2(p *[2]_C_int, flags int) (err error)

func Pipe2(p []int, flags int) error {
	if len(p) != 2 {
		return EINVAL
	}
<<<<<<< HEAD
	p[0], p[1], err = pipe()
	return
}

//sysnb	pipe2(p *[2]_C_int, flags int) (err error)

func Pipe2(p []int, flags int) error {
	if len(p) != 2 {
		return EINVAL
	}
	var pp [2]_C_int
	err := pipe2(&pp, flags)
	p[0] = int(pp[0])
	p[1] = int(pp[1])
=======
	var pp [2]_C_int
	err := pipe2(&pp, flags)
	if err == nil {
		p[0] = int(pp[0])
		p[1] = int(pp[1])
	}
>>>>>>> 63312561
	return err
}

//sys	Getdents(fd int, buf []byte) (n int, err error)

func Getdirentries(fd int, buf []byte, basep *uintptr) (n int, err error) {
	n, err = Getdents(fd, buf)
	if err != nil || basep == nil {
		return
	}

	var off int64
	off, err = Seek(fd, 0, 1 /* SEEK_CUR */)
	if err != nil {
		*basep = ^uintptr(0)
		return
	}
	*basep = uintptr(off)
	if unsafe.Sizeof(*basep) == 8 {
		return
	}
	if off>>32 != 0 {
		// We can't stuff the offset back into a uintptr, so any
		// future calls would be suspect. Generate an error.
		// EIO is allowed by getdirentries.
		err = EIO
	}
	return
}

//sys	Getcwd(buf []byte) (n int, err error) = SYS___GETCWD

// TODO
func sendfile(outfd int, infd int, offset *int64, count int) (written int, err error) {
	return -1, ENOSYS
}

func setattrlistTimes(path string, times []Timespec, flags int) error {
	// used on Darwin for UtimesNano
	return ENOSYS
}

//sys	ioctl(fd int, req uint, arg uintptr) (err error)

//sys	sysctl(mib []_C_int, old *byte, oldlen *uintptr, new *byte, newlen uintptr) (err error) = SYS___SYSCTL

func IoctlGetPtmget(fd int, req uint) (*Ptmget, error) {
	var value Ptmget
	err := ioctl(fd, req, uintptr(unsafe.Pointer(&value)))
	runtime.KeepAlive(value)
	return &value, err
}

func Uname(uname *Utsname) error {
	mib := []_C_int{CTL_KERN, KERN_OSTYPE}
	n := unsafe.Sizeof(uname.Sysname)
	if err := sysctl(mib, &uname.Sysname[0], &n, nil, 0); err != nil {
		return err
	}

	mib = []_C_int{CTL_KERN, KERN_HOSTNAME}
	n = unsafe.Sizeof(uname.Nodename)
	if err := sysctl(mib, &uname.Nodename[0], &n, nil, 0); err != nil {
		return err
	}

	mib = []_C_int{CTL_KERN, KERN_OSRELEASE}
	n = unsafe.Sizeof(uname.Release)
	if err := sysctl(mib, &uname.Release[0], &n, nil, 0); err != nil {
		return err
	}

	mib = []_C_int{CTL_KERN, KERN_VERSION}
	n = unsafe.Sizeof(uname.Version)
	if err := sysctl(mib, &uname.Version[0], &n, nil, 0); err != nil {
		return err
	}

	// The version might have newlines or tabs in it, convert them to
	// spaces.
	for i, b := range uname.Version {
		if b == '\n' || b == '\t' {
			if i == len(uname.Version)-1 {
				uname.Version[i] = 0
			} else {
				uname.Version[i] = ' '
			}
		}
	}

	mib = []_C_int{CTL_HW, HW_MACHINE}
	n = unsafe.Sizeof(uname.Machine)
	if err := sysctl(mib, &uname.Machine[0], &n, nil, 0); err != nil {
		return err
	}

	return nil
}

func Sendfile(outfd int, infd int, offset *int64, count int) (written int, err error) {
	if raceenabled {
		raceReleaseMerge(unsafe.Pointer(&ioSync))
	}
	return sendfile(outfd, infd, offset, count)
}

func Fstatvfs(fd int, buf *Statvfs_t) (err error) {
	return Fstatvfs1(fd, buf, ST_WAIT)
}

func Statvfs(path string, buf *Statvfs_t) (err error) {
	return Statvfs1(path, buf, ST_WAIT)
}

/*
 * Exposed directly
 */
//sys	Access(path string, mode uint32) (err error)
//sys	Adjtime(delta *Timeval, olddelta *Timeval) (err error)
//sys	Chdir(path string) (err error)
//sys	Chflags(path string, flags int) (err error)
//sys	Chmod(path string, mode uint32) (err error)
//sys	Chown(path string, uid int, gid int) (err error)
//sys	Chroot(path string) (err error)
//sys	Close(fd int) (err error)
//sys	Dup(fd int) (nfd int, err error)
//sys	Dup2(from int, to int) (err error)
//sys	Dup3(from int, to int, flags int) (err error)
//sys	Exit(code int)
//sys	ExtattrGetFd(fd int, attrnamespace int, attrname string, data uintptr, nbytes int) (ret int, err error)
//sys	ExtattrSetFd(fd int, attrnamespace int, attrname string, data uintptr, nbytes int) (ret int, err error)
//sys	ExtattrDeleteFd(fd int, attrnamespace int, attrname string) (err error)
//sys	ExtattrListFd(fd int, attrnamespace int, data uintptr, nbytes int) (ret int, err error)
//sys	ExtattrGetFile(file string, attrnamespace int, attrname string, data uintptr, nbytes int) (ret int, err error)
//sys	ExtattrSetFile(file string, attrnamespace int, attrname string, data uintptr, nbytes int) (ret int, err error)
//sys	ExtattrDeleteFile(file string, attrnamespace int, attrname string) (err error)
//sys	ExtattrListFile(file string, attrnamespace int, data uintptr, nbytes int) (ret int, err error)
//sys	ExtattrGetLink(link string, attrnamespace int, attrname string, data uintptr, nbytes int) (ret int, err error)
//sys	ExtattrSetLink(link string, attrnamespace int, attrname string, data uintptr, nbytes int) (ret int, err error)
//sys	ExtattrDeleteLink(link string, attrnamespace int, attrname string) (err error)
//sys	ExtattrListLink(link string, attrnamespace int, data uintptr, nbytes int) (ret int, err error)
//sys	Faccessat(dirfd int, path string, mode uint32, flags int) (err error)
//sys	Fadvise(fd int, offset int64, length int64, advice int) (err error) = SYS_POSIX_FADVISE
//sys	Fchdir(fd int) (err error)
//sys	Fchflags(fd int, flags int) (err error)
//sys	Fchmod(fd int, mode uint32) (err error)
//sys	Fchmodat(dirfd int, path string, mode uint32, flags int) (err error)
//sys	Fchown(fd int, uid int, gid int) (err error)
//sys	Fchownat(dirfd int, path string, uid int, gid int, flags int) (err error)
//sys	Flock(fd int, how int) (err error)
//sys	Fpathconf(fd int, name int) (val int, err error)
//sys	Fstat(fd int, stat *Stat_t) (err error)
//sys	Fstatat(fd int, path string, stat *Stat_t, flags int) (err error)
//sys	Fstatvfs1(fd int, buf *Statvfs_t, flags int) (err error) = SYS_FSTATVFS1
//sys	Fsync(fd int) (err error)
//sys	Ftruncate(fd int, length int64) (err error)
//sysnb	Getegid() (egid int)
//sysnb	Geteuid() (uid int)
//sysnb	Getgid() (gid int)
//sysnb	Getpgid(pid int) (pgid int, err error)
//sysnb	Getpgrp() (pgrp int)
//sysnb	Getpid() (pid int)
//sysnb	Getppid() (ppid int)
//sys	Getpriority(which int, who int) (prio int, err error)
//sysnb	Getrlimit(which int, lim *Rlimit) (err error)
//sysnb	Getrusage(who int, rusage *Rusage) (err error)
//sysnb	Getsid(pid int) (sid int, err error)
//sysnb	Gettimeofday(tv *Timeval) (err error)
//sysnb	Getuid() (uid int)
//sys	Issetugid() (tainted bool)
//sys	Kill(pid int, signum syscall.Signal) (err error)
//sys	Kqueue() (fd int, err error)
//sys	Lchown(path string, uid int, gid int) (err error)
//sys	Link(path string, link string) (err error)
//sys	Linkat(pathfd int, path string, linkfd int, link string, flags int) (err error)
//sys	Listen(s int, backlog int) (err error)
//sys	Lstat(path string, stat *Stat_t) (err error)
//sys	Mkdir(path string, mode uint32) (err error)
//sys	Mkdirat(dirfd int, path string, mode uint32) (err error)
//sys	Mkfifo(path string, mode uint32) (err error)
//sys	Mkfifoat(dirfd int, path string, mode uint32) (err error)
//sys	Mknod(path string, mode uint32, dev int) (err error)
//sys	Mknodat(dirfd int, path string, mode uint32, dev int) (err error)
//sys	Nanosleep(time *Timespec, leftover *Timespec) (err error)
//sys	Open(path string, mode int, perm uint32) (fd int, err error)
//sys	Openat(dirfd int, path string, mode int, perm uint32) (fd int, err error)
//sys	Pathconf(path string, name int) (val int, err error)
//sys	Pread(fd int, p []byte, offset int64) (n int, err error)
//sys	Pwrite(fd int, p []byte, offset int64) (n int, err error)
//sys	read(fd int, p []byte) (n int, err error)
//sys	Readlink(path string, buf []byte) (n int, err error)
//sys	Readlinkat(dirfd int, path string, buf []byte) (n int, err error)
//sys	Rename(from string, to string) (err error)
//sys	Renameat(fromfd int, from string, tofd int, to string) (err error)
//sys	Revoke(path string) (err error)
//sys	Rmdir(path string) (err error)
//sys	Seek(fd int, offset int64, whence int) (newoffset int64, err error) = SYS_LSEEK
//sys	Select(nfd int, r *FdSet, w *FdSet, e *FdSet, timeout *Timeval) (n int, err error)
//sysnb	Setegid(egid int) (err error)
//sysnb	Seteuid(euid int) (err error)
//sysnb	Setgid(gid int) (err error)
//sysnb	Setpgid(pid int, pgid int) (err error)
//sys	Setpriority(which int, who int, prio int) (err error)
//sysnb	Setregid(rgid int, egid int) (err error)
//sysnb	Setreuid(ruid int, euid int) (err error)
//sysnb	Setrlimit(which int, lim *Rlimit) (err error)
//sysnb	Setsid() (pid int, err error)
//sysnb	Settimeofday(tp *Timeval) (err error)
//sysnb	Setuid(uid int) (err error)
//sys	Stat(path string, stat *Stat_t) (err error)
//sys	Statvfs1(path string, buf *Statvfs_t, flags int) (err error) = SYS_STATVFS1
//sys	Symlink(path string, link string) (err error)
//sys	Symlinkat(oldpath string, newdirfd int, newpath string) (err error)
//sys	Sync() (err error)
//sys	Truncate(path string, length int64) (err error)
//sys	Umask(newmask int) (oldmask int)
//sys	Unlink(path string) (err error)
//sys	Unlinkat(dirfd int, path string, flags int) (err error)
//sys	Unmount(path string, flags int) (err error)
//sys	write(fd int, p []byte) (n int, err error)
//sys	mmap(addr uintptr, length uintptr, prot int, flag int, fd int, pos int64) (ret uintptr, err error)
//sys	munmap(addr uintptr, length uintptr) (err error)
//sys	readlen(fd int, buf *byte, nbuf int) (n int, err error) = SYS_READ
//sys	writelen(fd int, buf *byte, nbuf int) (n int, err error) = SYS_WRITE
//sys	utimensat(dirfd int, path string, times *[2]Timespec, flags int) (err error)

/*
 * Unimplemented
 */
// ____semctl13
// __clone
// __fhopen40
// __fhstat40
// __fhstatvfs140
// __fstat30
// __getcwd
// __getfh30
// __getlogin
// __lstat30
// __mount50
// __msgctl13
// __msync13
// __ntp_gettime30
// __posix_chown
// __posix_fchown
// __posix_lchown
// __posix_rename
// __setlogin
// __shmctl13
// __sigaction_sigtramp
// __sigaltstack14
// __sigpending14
// __sigprocmask14
// __sigsuspend14
// __sigtimedwait
// __stat30
// __syscall
// __vfork14
// _ksem_close
// _ksem_destroy
// _ksem_getvalue
// _ksem_init
// _ksem_open
// _ksem_post
// _ksem_trywait
// _ksem_unlink
// _ksem_wait
// _lwp_continue
// _lwp_create
// _lwp_ctl
// _lwp_detach
// _lwp_exit
// _lwp_getname
// _lwp_getprivate
// _lwp_kill
// _lwp_park
// _lwp_self
// _lwp_setname
// _lwp_setprivate
// _lwp_suspend
// _lwp_unpark
// _lwp_unpark_all
// _lwp_wait
// _lwp_wakeup
// _pset_bind
// _sched_getaffinity
// _sched_getparam
// _sched_setaffinity
// _sched_setparam
// acct
// aio_cancel
// aio_error
// aio_fsync
// aio_read
// aio_return
// aio_suspend
// aio_write
// break
// clock_getres
// clock_gettime
// clock_settime
// compat_09_ogetdomainname
// compat_09_osetdomainname
// compat_09_ouname
// compat_10_omsgsys
// compat_10_osemsys
// compat_10_oshmsys
// compat_12_fstat12
// compat_12_getdirentries
// compat_12_lstat12
// compat_12_msync
// compat_12_oreboot
// compat_12_oswapon
// compat_12_stat12
// compat_13_sigaction13
// compat_13_sigaltstack13
// compat_13_sigpending13
// compat_13_sigprocmask13
// compat_13_sigreturn13
// compat_13_sigsuspend13
// compat_14___semctl
// compat_14_msgctl
// compat_14_shmctl
// compat_16___sigaction14
// compat_16___sigreturn14
// compat_20_fhstatfs
// compat_20_fstatfs
// compat_20_getfsstat
// compat_20_statfs
// compat_30___fhstat30
// compat_30___fstat13
// compat_30___lstat13
// compat_30___stat13
// compat_30_fhopen
// compat_30_fhstat
// compat_30_fhstatvfs1
// compat_30_getdents
// compat_30_getfh
// compat_30_ntp_gettime
// compat_30_socket
// compat_40_mount
// compat_43_fstat43
// compat_43_lstat43
// compat_43_oaccept
// compat_43_ocreat
// compat_43_oftruncate
// compat_43_ogetdirentries
// compat_43_ogetdtablesize
// compat_43_ogethostid
// compat_43_ogethostname
// compat_43_ogetkerninfo
// compat_43_ogetpagesize
// compat_43_ogetpeername
// compat_43_ogetrlimit
// compat_43_ogetsockname
// compat_43_okillpg
// compat_43_olseek
// compat_43_ommap
// compat_43_oquota
// compat_43_orecv
// compat_43_orecvfrom
// compat_43_orecvmsg
// compat_43_osend
// compat_43_osendmsg
// compat_43_osethostid
// compat_43_osethostname
// compat_43_osetrlimit
// compat_43_osigblock
// compat_43_osigsetmask
// compat_43_osigstack
// compat_43_osigvec
// compat_43_otruncate
// compat_43_owait
// compat_43_stat43
// execve
// extattr_delete_fd
// extattr_delete_file
// extattr_delete_link
// extattr_get_fd
// extattr_get_file
// extattr_get_link
// extattr_list_fd
// extattr_list_file
// extattr_list_link
// extattr_set_fd
// extattr_set_file
// extattr_set_link
// extattrctl
// fchroot
// fdatasync
// fgetxattr
// fktrace
// flistxattr
// fork
// fremovexattr
// fsetxattr
// fstatvfs1
// fsync_range
// getcontext
// getitimer
// getvfsstat
// getxattr
// ktrace
// lchflags
// lchmod
// lfs_bmapv
// lfs_markv
// lfs_segclean
// lfs_segwait
// lgetxattr
// lio_listio
// listxattr
// llistxattr
// lremovexattr
// lseek
// lsetxattr
// lutimes
// madvise
// mincore
// minherit
// modctl
// mq_close
// mq_getattr
// mq_notify
// mq_open
// mq_receive
// mq_send
// mq_setattr
// mq_timedreceive
// mq_timedsend
// mq_unlink
// mremap
// msgget
// msgrcv
// msgsnd
// nfssvc
// ntp_adjtime
// pmc_control
// pmc_get_info
// pollts
// preadv
// profil
// pselect
// pset_assign
// pset_create
// pset_destroy
// ptrace
// pwritev
// quotactl
// rasctl
// readv
// reboot
// removexattr
// sa_enable
// sa_preempt
// sa_register
// sa_setconcurrency
// sa_stacks
// sa_yield
// sbrk
// sched_yield
// semconfig
// semget
// semop
// setcontext
// setitimer
// setxattr
// shmat
// shmdt
// shmget
// sstk
// statvfs1
// swapctl
// sysarch
// syscall
// timer_create
// timer_delete
// timer_getoverrun
// timer_gettime
// timer_settime
// undelete
// utrace
// uuidgen
// vadvise
// vfork
// writev<|MERGE_RESOLUTION|>--- conflicted
+++ resolved
@@ -104,23 +104,12 @@
 
 func direntReclen(buf []byte) (uint64, bool) {
 	return readInt(buf, unsafe.Offsetof(Dirent{}.Reclen), unsafe.Sizeof(Dirent{}.Reclen))
-<<<<<<< HEAD
 }
 
 func direntNamlen(buf []byte) (uint64, bool) {
 	return readInt(buf, unsafe.Offsetof(Dirent{}.Namlen), unsafe.Sizeof(Dirent{}.Namlen))
 }
 
-//sysnb	pipe() (fd1 int, fd2 int, err error)
-
-=======
-}
-
-func direntNamlen(buf []byte) (uint64, bool) {
-	return readInt(buf, unsafe.Offsetof(Dirent{}.Namlen), unsafe.Sizeof(Dirent{}.Namlen))
-}
-
->>>>>>> 63312561
 func Pipe(p []int) (err error) {
 	return Pipe2(p, 0)
 }
@@ -131,29 +120,12 @@
 	if len(p) != 2 {
 		return EINVAL
 	}
-<<<<<<< HEAD
-	p[0], p[1], err = pipe()
-	return
-}
-
-//sysnb	pipe2(p *[2]_C_int, flags int) (err error)
-
-func Pipe2(p []int, flags int) error {
-	if len(p) != 2 {
-		return EINVAL
-	}
-	var pp [2]_C_int
-	err := pipe2(&pp, flags)
-	p[0] = int(pp[0])
-	p[1] = int(pp[1])
-=======
 	var pp [2]_C_int
 	err := pipe2(&pp, flags)
 	if err == nil {
 		p[0] = int(pp[0])
 		p[1] = int(pp[1])
 	}
->>>>>>> 63312561
 	return err
 }
 
