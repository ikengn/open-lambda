package worker

import (
	"encoding/json"
	"fmt"
	"io/ioutil"
	//"log/slog"
	"os"
	"os/exec"
	"path"
	"path/filepath"
	"strconv"
	"strings"
	"syscall"
	"time"

	docker "github.com/fsouza/go-dockerclient"
	dutil "github.com/open-lambda/open-lambda/ol/worker/sandbox/dockerutil"

	"github.com/open-lambda/open-lambda/ol/common"
	"github.com/open-lambda/open-lambda/ol/worker/embedded"
)

func initOLBaseDir(baseDir string, dockerBaseImage string) error {
	if dockerBaseImage == "" {
		dockerBaseImage = "ol-wasm"
	}

	fmt.Printf("\tExtract '%s' Docker image to %s (make take several minutes).\n", dockerBaseImage, baseDir)

	// PART 1: dump Docker image
	var dockerClient *docker.Client
	if c, err := docker.NewClientFromEnv(); err != nil {
		return err
	} else {
		dockerClient = c
	}

	err := dutil.DumpDockerImage(dockerClient, dockerBaseImage, baseDir)
	if err != nil {
		return err
	}

	// PART 2: various files/dirs on top of the extracted image
	fmt.Printf("\tCreate handler/host/packages/resolve.conf over base image.\n")
	if err := os.Mkdir(path.Join(baseDir, "handler"), 0700); err != nil {
		return err
	}

	if err := os.Mkdir(path.Join(baseDir, "host"), 0700); err != nil {
		return err
	}

	if err := os.Mkdir(path.Join(baseDir, "packages"), 0700); err != nil {
		return err
	}

	// need this because Docker containers don't have a dns server in /etc/resolv.conf
	// TODO: make it a config option
	dnsPath := filepath.Join(baseDir, "etc", "resolv.conf")
	if err := ioutil.WriteFile(dnsPath, []byte("nameserver 8.8.8.8\n"), 0644); err != nil {
		return err
	}

	// PART 3: make /dev/* devices
	fmt.Printf("\tCreate /dev/(null,random,urandom) over base image.\n")
	path := filepath.Join(baseDir, "dev", "null")
	if err := exec.Command("mknod", "-m", "0644", path, "c", "1", "3").Run(); err != nil {
		return err
	}

	path = filepath.Join(baseDir, "dev", "random")
	if err := exec.Command("mknod", "-m", "0644", path, "c", "1", "8").Run(); err != nil {
		return err
	}

	path = filepath.Join(baseDir, "dev", "urandom")
	if err := exec.Command("mknod", "-m", "0644", path, "c", "1", "9").Run(); err != nil {
		return err
	}

	return nil
}

// initOLDir prepares a directory at olPath with necessary files for a
// worker.  This includes default configs and a base directory that is
// used as the root for every lambda instance.
//
// dockerBaseImage specifies what image to extract to the directory
// used as the root FS for lambdas.
//
// Init can be called on a previously initialized directory, even if a
// worker is currently running.  Any worker running will be stopped,
// prior contents deleted, files re-created.  The base dir is a
// special case since it takes so long to populate -- that will be
// reused if it exists (unless newBase is true).
func initOLDir(olPath string, dockerBaseImage string, newBase bool) (err error) {
	initTimePath := filepath.Join(olPath, "ol.init")
	baseDir := common.Conf.SOCK_base_path

	// does the olPath dir already exist?
	if _, err := os.Stat(olPath); !os.IsNotExist(err) {
		// does it contain a previous OL deployment?
		if _, err := os.Stat(initTimePath); !os.IsNotExist(err) {
			fmt.Printf("Previous deployment found at %s.\n", olPath)

			// kill previous worker (if running)
			if err := stopOL(olPath); err != nil {
				return err
			}

			// remove directory contents
			items, err := ioutil.ReadDir(olPath)
			if err != nil {
				return err
			}
			if len(items) > 0 {
				fmt.Printf("Clean previous files in %s\n", olPath)
			}
			for _, item := range items {
				path := filepath.Join(olPath, item.Name())
				if path == baseDir && !newBase {
					fmt.Printf("\tKeep %s\n", path)
					continue
				}
				fmt.Printf("\tRemove %s\n", path)
				if err := os.RemoveAll(path); err != nil {
					return err
				}
			}
		} else {
			return fmt.Errorf("Directory %s already exists but does not contain a previous OL deployment", olPath)
		}
	} else {
		if err := os.Mkdir(olPath, 0700); err != nil {
			return err
		}
	}

	fmt.Printf("Init OL directory at %s\n", olPath)

	if err := ioutil.WriteFile(initTimePath, []byte(time.Now().Local().String()+"\n"), 0400); err != nil {
		return err
	}

	zygoteTreePath := filepath.Join(olPath, "default-zygotes-40.json")
	if err := ioutil.WriteFile(zygoteTreePath, []byte(embedded.DefaultZygotes40_json), 0400); err != nil {
		return err
	}

	confPath := filepath.Join(olPath, "config.json")
	if err := common.SaveConf(confPath); err != nil {
		return err
	}

	if err := os.Mkdir(common.Conf.Worker_dir, 0700); err != nil {
		return err
	}

	if err := os.Mkdir(common.Conf.Registry, 0700); err != nil {
		return err
	}
	
<<<<<<< HEAD
	// will only execute once for each "ol worker init" so probably won't error out
	if err := os.Mkdir(common.Conf.Trace.Log_file_dir, 0700); err != nil {
		return err
	}
=======
	/////////////////////////////////////////////////////////////////////
	if err := os.Mkdir(common.Conf.Log.Log_file_dir, 0700); err != nil {
		return err
	}
	//////////////////////////////////////////////////////////////////////
>>>>>>> 103a3de4

	if _, err := os.Stat(baseDir); os.IsNotExist(err) {
		if err := initOLBaseDir(baseDir, dockerBaseImage); err != nil {
			os.RemoveAll(baseDir)
			return err
		}
	} else {
		fmt.Printf("\tReusing prior base at %s (pass -b to reconstruct this)\n", baseDir)
	}

	return nil
}

// stop OL if running (or just return if not).
// main error scenarios:
// 1. PID exists, but process cannot be killed (worker probably died unexpectedly)
// 2. The cleanup is taking too long (maybe the timeout is insufficient, or there is a deadlock)
func stopOL(olPath string) error {
	// locate worker.pid, use it to get worker's PID
	pidPath := filepath.Join(common.Conf.Worker_dir, "worker.pid")
	data, err := ioutil.ReadFile(pidPath)
	if os.IsNotExist(err) {
		fmt.Printf("No worker appears to be running because %s does not exist.\n", pidPath)
		return nil
	} else if err != nil {
		return err
	}
	pidstr := string(data)
	pid, err := strconv.Atoi(pidstr)
	if err != nil {
		return err
	}

	fmt.Printf("According to %s, a worker should already be running (PID %d).\n", pidPath, pid)
	p, err := os.FindProcess(pid)
	if err != nil {
		return fmt.Errorf("Failed to find worker process with PID %d.  May require manual cleanup.\n", pid)
	}
	fmt.Printf("Send SIGINT and wait for worker to exit cleanly.\n")
	if err := p.Signal(syscall.SIGINT); err != nil {
		return fmt.Errorf("Failed to send SIGINT to PID %d (%s).  May require manual cleanup.\n", pid, err.Error())
	}

	for i := 0; i < 600; i++ {
		err := p.Signal(syscall.Signal(0))
		if err != nil {
			fmt.Printf("OL worker process stopped successfully.\n")
			return nil
		}
		time.Sleep(100 * time.Millisecond)
	}

	return fmt.Errorf("worker didn't stop after 60s")
}

// modify the config.json file based on settings from cmdline: -o opt1=val1,opt2=val2,...
//
// apply changes in optsStr to config from confPath, saving result to overridePath
func overrideOpts(confPath, overridePath, optsStr string) error {
	b, err := ioutil.ReadFile(confPath)
	if err != nil {
		return err
	}
	conf := make(map[string]any)
	if err := json.Unmarshal(b, &conf); err != nil {
		return err
	}

	opts := strings.Split(optsStr, ",")
	for _, opt := range opts {
		parts := strings.Split(opt, "=")
		if len(parts) != 2 {
			return fmt.Errorf("Could not parse key=val: '%s'", opt)
		}
		keys := strings.Split(parts[0], ".")
		val := parts[1]

		c := conf
		for i := 0; i < len(keys)-1; i++ {
			sub, ok := c[keys[i]]
			if !ok {
				return fmt.Errorf("key '%s' not found", keys[i])
			}
			switch v := sub.(type) {
			case map[string]any:
				c = v
			default:
				return fmt.Errorf("%s refers to a %T, not a map", keys[i], c[keys[i]])
			}
		}

		key := keys[len(keys)-1]
		prev, ok := c[key]
		if !ok {
			return fmt.Errorf("invalid option: '%s'", key)
		}
		switch prev.(type) {
		case string:
			c[key] = val
		case float64:
			c[key], err = strconv.Atoi(val)
			if err != nil {
				return err
			}
		case bool:
			if strings.ToLower(val) == "true" {
				c[key] = true
			} else if strings.ToLower(val) == "false" {
				c[key] = false
			} else {
				return fmt.Errorf("'%s' for %s not a valid boolean value", val, key)
			}
		default:
			return fmt.Errorf("config values of type %T (%s) must be edited manually in the config file ", prev, key)
		}
	}

	// save back config
	s, err := json.MarshalIndent(conf, "", "\t")
	if err != nil {
		return err
	}
	if err := ioutil.WriteFile(overridePath, s, 0644); err != nil {
		return err
	}
	return nil
}<|MERGE_RESOLUTION|>--- conflicted
+++ resolved
@@ -161,18 +161,10 @@
 		return err
 	}
 	
-<<<<<<< HEAD
 	// will only execute once for each "ol worker init" so probably won't error out
 	if err := os.Mkdir(common.Conf.Trace.Log_file_dir, 0700); err != nil {
 		return err
 	}
-=======
-	/////////////////////////////////////////////////////////////////////
-	if err := os.Mkdir(common.Conf.Log.Log_file_dir, 0700); err != nil {
-		return err
-	}
-	//////////////////////////////////////////////////////////////////////
->>>>>>> 103a3de4
 
 	if _, err := os.Stat(baseDir); os.IsNotExist(err) {
 		if err := initOLBaseDir(baseDir, dockerBaseImage); err != nil {
