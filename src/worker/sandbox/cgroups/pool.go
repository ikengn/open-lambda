package cgroups

import (
	"fmt"
	"io/ioutil"
	"log/slog"
	"os"
	"path"
<<<<<<< HEAD
=======
	//"strings"
>>>>>>> 103a3de4
	"syscall"
	"time"

	"github.com/open-lambda/open-lambda/ol/common"
)

// if there are fewer than CGROUP_RESERVE available, more will be created.
// If there are more than 2*CGROUP_RESERVE available, they'll be released.
const CGROUP_RESERVE = 16

type CgroupPool struct {
	Name     string
	ready    chan *CgroupImpl
	recycled chan *CgroupImpl
	quit     chan chan bool
	nextID   int
	logger	 slog.Logger
}

func NewCgroupPool(name string) (*CgroupPool, error) {

	level := new(slog.LevelVar)
	if (common.Conf.Trace.Cgroups_level == "INFO") {
		level.Set(slog.LevelInfo)
	} else if (common.Conf.Trace.Cgroups_level == "WARN") {
		level.Set(slog.LevelWarn)
	} else if (common.Conf.Trace.Cgroups_level == "ERROR") {
		level.Set(slog.LevelError)
	}
	// Default logger right now can't have the level be changed (haven't found the API for that, probably have to implement one from the interface)
	logger := slog.Default()

	// Replacing default logger based on config
	if (common.Conf.Trace.Format == "text") {
		logFilePath := path.Join(common.Conf.Trace.Log_file_dir, "log.txt")
		f, err := os.OpenFile(logFilePath, os.O_RDWR|os.O_APPEND, 0666)
		if err != nil {
			panic(fmt.Errorf("Cannot open log file at %s", logFilePath))
		}
		logger = slog.New(slog.NewTextHandler(f, &slog.HandlerOptions{Level: level}))
		
	} else if (common.Conf.Trace.Format == "json") {
		logFilePath := path.Join(common.Conf.Trace.Log_file_dir, "log.json")
		f, err := os.OpenFile(logFilePath, os.O_RDWR|os.O_APPEND, 0666)
		if err != nil {
			panic(fmt.Errorf("Cannot open log file at %s", logFilePath))
		}
		logger = slog.New(slog.NewJSONHandler(f, &slog.HandlerOptions{Level: level}))
	}

	pool := &CgroupPool{
		Name:     path.Base(path.Dir(common.Conf.Worker_dir)) + "-" + name,
		ready:    make(chan *CgroupImpl, CGROUP_RESERVE),
		recycled: make(chan *CgroupImpl, CGROUP_RESERVE),
		quit:     make(chan chan bool),
		nextID:   0,
		logger: *logger,
	}

	// create cgroup
	groupPath := pool.GroupPath()
<<<<<<< HEAD
	pool.logger.Info(fmt.Sprintf("create %s", groupPath), "CGROUP POOL", pool.Name)
=======
	pool.printf("INFO", "create %s", groupPath)
>>>>>>> 103a3de4
	if err := syscall.Mkdir(groupPath, 0700); err != nil {
		return nil, fmt.Errorf("Mkdir %s: %s", groupPath, err)
	}

	// Make controllers available to child groups
	rpath := fmt.Sprintf("%s/cgroup.subtree_control", groupPath)
	if err := ioutil.WriteFile(rpath, []byte("+pids +io +memory +cpu"), os.ModeAppend); err != nil {
		panic(fmt.Sprintf("Error writing to %s: %v", rpath, err))
	}

	go pool.cgTask()
	return pool, nil
}

// NewCgroup creates a new CGroup in the pool
func (pool *CgroupPool) NewCgroup() Cgroup {
	pool.nextID++

	level := new(slog.LevelVar)
	if (common.Conf.Trace.Cgroups_level == "INFO") {
		level.Set(slog.LevelInfo)
	} else if (common.Conf.Trace.Cgroups_level == "WARN") {
		level.Set(slog.LevelWarn)
	} else if (common.Conf.Trace.Cgroups_level == "ERROR") {
		level.Set(slog.LevelError)
	}
	// Default logger right now can't have the level be changed (haven't found the API for that, probably have to implement one from the interface)
	logger := slog.Default()

	// Replacing default logger based on config
	if (common.Conf.Trace.Format == "text") {
		logFilePath := path.Join(common.Conf.Trace.Log_file_dir, "log.txt")
		f, err := os.OpenFile(logFilePath, os.O_RDWR|os.O_APPEND, 0666)
		if err != nil {
			panic(fmt.Errorf("Cannot open log file at %s", logFilePath))
		}
		logger = slog.New(slog.NewTextHandler(f, &slog.HandlerOptions{Level: level}))
		
	} else if (common.Conf.Trace.Format == "json") {
		logFilePath := path.Join(common.Conf.Trace.Log_file_dir, "log.json")
		f, err := os.OpenFile(logFilePath, os.O_RDWR|os.O_APPEND, 0666)
		if err != nil {
			panic(fmt.Errorf("Cannot open log file at %s", logFilePath))
		}
		logger = slog.New(slog.NewJSONHandler(f, &slog.HandlerOptions{Level: level}))
	}

	cg := &CgroupImpl{
		name: fmt.Sprintf("cg-%d", pool.nextID),
		pool: pool,
		logger: *logger,
	}

	groupPath := cg.GroupPath()
	if err := syscall.Mkdir(groupPath, 0700); err != nil {
		panic(fmt.Errorf("Mkdir %s: %s", groupPath, err))
	}

<<<<<<< HEAD
	cg.logger.Info("created", "CGROUP Pool", cg.pool.Name, "CGROUP", cg.name)
	return cg
}

=======
	cg.printf("INFO", "created")
	return cg
}

// add ID to each log message so we know which logs correspond to
// which containers
func (pool *CgroupPool) printf(level string, format string, args ...any) {
	
	msg := fmt.Sprintf(format, args...)
	currLevel := common.Conf.Log.CgroupsLevel
	logger := slog.New(slog.Default().Handler())

	if (common.Conf.Log.LogFormat == "text") {
		logFilePath := path.Join(common.Conf.Log.Log_file_dir, "log.txt")
		f, err := os.OpenFile(logFilePath, os.O_RDWR|os.O_APPEND, 0666)
		if err != nil {
			panic(fmt.Errorf("Cannot open log file at %s", logFilePath))
		}
		logger = slog.New(slog.NewTextHandler(f, nil))
		//defer f.Close()
	} else if (common.Conf.Log.LogFormat == "json") {
		logFilePath := path.Join(common.Conf.Log.Log_file_dir, "log.json")
		f, err := os.OpenFile(logFilePath, os.O_RDWR|os.O_APPEND, 0666)
		if err != nil {
			panic(fmt.Errorf("Cannot open log file at %s", logFilePath))
		}
		logger = slog.New(slog.NewJSONHandler(f, nil))
		//defer f.Close()
	}
	
	if currLevel == "INFO" && level == currLevel {
		logger.Info(msg, "CGROUP POOL", pool.Name)

	} else if currLevel == "WARN" && level == currLevel {
		logger.Warn(msg, "CGROUP POOL", pool.Name)

	} else if currLevel == "ERROR" && level == currLevel {
		logger.Error(msg, "CGROUP POOL", pool.Name)
	}
	//log.Printf("%s [CGROUP POOL %s]", strings.TrimRight(msg, "\n"), pool.Name)
}

>>>>>>> 103a3de4
func (pool *CgroupPool) cgTask() {
	// we'll be sent this as part of the quit request
	var done chan bool

	// loop until we get the quit message
<<<<<<< HEAD
	pool.logger.Info("start creating/serving CGs", "CGROUP POOL", pool.Name)
=======
	pool.printf("INFO", "start creating/serving CGs")
>>>>>>> 103a3de4
Loop:
	for {
		var cg *CgroupImpl

		// get a new or recycled cgroup.  Settings may be initialized
		// in one of three places, the first two of which are here:
		//
		// 1. upon fresh creation (things that never change, such as max procs)
		// 2. after it's been recycled (we need to clean things up that change during use)
		// 3. some things (e.g., memory limits) need to be done in either case, and may
		//    depend on the needs of the Sandbox; this happens in pool.GetCg (which is
		//    fed by this function)
		select {
		case cg = <-pool.recycled:
			// restore cgroup to clean state
			// FIXME not possible in CG2?
			// cg.WriteInt("memory.failcnt", 0)
			cg.Unpause()
		default:
			t := common.T0("fresh-cgroup")
			cg = pool.NewCgroup().(*CgroupImpl)
			cg.WriteInt("pids.max", int64(common.Conf.Limits.Procs))
			cg.WriteInt("memory.swap.max", int64(common.Conf.Limits.Swappiness))
			t.T1()
		}

		// add cgroup to ready queue
		select {
		case pool.ready <- cg:
		case done = <-pool.quit:
<<<<<<< HEAD
			pool.logger.Info("received shutdown request", "CGROUP POOL", pool.Name)
=======
			pool.printf("INFO", "received shutdown request")
>>>>>>> 103a3de4
			cg.Destroy()
			break Loop
		}
	}

	// empty queues, freeing all cgroups
<<<<<<< HEAD
	pool.logger.Info("empty queues and release CGs", "CGROUP POOL", pool.Name)
=======
	pool.printf("INFO", "empty queues and release CGs")
>>>>>>> 103a3de4
Empty:
	for {
		select {
		case cg := <-pool.ready:
			cg.Destroy()
		case cg := <-pool.recycled:
			cg.Destroy()
		default:
			break Empty
		}
	}

	done <- true
}

/// Destroy this entire cgroup pool
func (pool *CgroupPool) Destroy() {
	// signal cgTask, then wait for it to finish
	ch := make(chan bool)
	pool.quit <- ch
	<-ch

	// Destroy cgroup for this entire pool
	gpath := pool.GroupPath()
<<<<<<< HEAD
	pool.logger.Info(fmt.Sprintf("Destroying cgroup pool with path \"%s\"", gpath), "CGROUP POOL", pool.Name)
=======
	pool.printf("INFO", "Destroying cgroup pool with path \"%s\"", gpath)
>>>>>>> 103a3de4
	for i := 100; i >= 0; i-- {
		if err := syscall.Rmdir(gpath); err != nil {
			if i == 0 {
				panic(fmt.Errorf("Rmdir %s: %s", gpath, err))
			} else {
<<<<<<< HEAD
				pool.logger.Error("cgroup pool Rmdir failed, trying again in 5ms", "CGROUP POOL", pool.Name)
=======
				pool.printf("ERROR", "cgroup pool Rmdir failed, trying again in 5ms")
>>>>>>> 103a3de4
				time.Sleep(5 * time.Millisecond)
			}
		} else {
			break
		}
	}
}

func (pool *CgroupPool) GetCg(memLimitMB int, moveMemCharge bool, cpuPercent int) Cgroup {
	cg := <-pool.ready
	cg.SetMemLimitMB(memLimitMB)
	cg.SetCPUPercent(cpuPercent)

	/* FIXME not supported in CG2?
	   if moveMemCharge {
	       cg.WriteInt("memory.move_charge_at_immigrate", 1)
	   } else {
	       cg.WriteInt("memory.move_charge_at_immigrate", 0)
	   }*/

	return cg
}

// GroupPath returns the path to the Cgroup pool for OpenLambda
func (pool *CgroupPool) GroupPath() string {
	return fmt.Sprintf("/sys/fs/cgroup/%s", pool.Name)
}<|MERGE_RESOLUTION|>--- conflicted
+++ resolved
@@ -6,10 +6,6 @@
 	"log/slog"
 	"os"
 	"path"
-<<<<<<< HEAD
-=======
-	//"strings"
->>>>>>> 103a3de4
 	"syscall"
 	"time"
 
@@ -71,11 +67,7 @@
 
 	// create cgroup
 	groupPath := pool.GroupPath()
-<<<<<<< HEAD
-	pool.logger.Info(fmt.Sprintf("create %s", groupPath), "CGROUP POOL", pool.Name)
-=======
-	pool.printf("INFO", "create %s", groupPath)
->>>>>>> 103a3de4
+	pool.printf("create %s", groupPath)
 	if err := syscall.Mkdir(groupPath, 0700); err != nil {
 		return nil, fmt.Errorf("Mkdir %s: %s", groupPath, err)
 	}
@@ -134,65 +126,23 @@
 		panic(fmt.Errorf("Mkdir %s: %s", groupPath, err))
 	}
 
-<<<<<<< HEAD
-	cg.logger.Info("created", "CGROUP Pool", cg.pool.Name, "CGROUP", cg.name)
-	return cg
-}
-
-=======
-	cg.printf("INFO", "created")
+	cg.printf("created")
 	return cg
 }
 
 // add ID to each log message so we know which logs correspond to
 // which containers
-func (pool *CgroupPool) printf(level string, format string, args ...any) {
-	
+func (pool *CgroupPool) printf(format string, args ...any) {
 	msg := fmt.Sprintf(format, args...)
-	currLevel := common.Conf.Log.CgroupsLevel
-	logger := slog.New(slog.Default().Handler())
-
-	if (common.Conf.Log.LogFormat == "text") {
-		logFilePath := path.Join(common.Conf.Log.Log_file_dir, "log.txt")
-		f, err := os.OpenFile(logFilePath, os.O_RDWR|os.O_APPEND, 0666)
-		if err != nil {
-			panic(fmt.Errorf("Cannot open log file at %s", logFilePath))
-		}
-		logger = slog.New(slog.NewTextHandler(f, nil))
-		//defer f.Close()
-	} else if (common.Conf.Log.LogFormat == "json") {
-		logFilePath := path.Join(common.Conf.Log.Log_file_dir, "log.json")
-		f, err := os.OpenFile(logFilePath, os.O_RDWR|os.O_APPEND, 0666)
-		if err != nil {
-			panic(fmt.Errorf("Cannot open log file at %s", logFilePath))
-		}
-		logger = slog.New(slog.NewJSONHandler(f, nil))
-		//defer f.Close()
-	}
-	
-	if currLevel == "INFO" && level == currLevel {
-		logger.Info(msg, "CGROUP POOL", pool.Name)
-
-	} else if currLevel == "WARN" && level == currLevel {
-		logger.Warn(msg, "CGROUP POOL", pool.Name)
-
-	} else if currLevel == "ERROR" && level == currLevel {
-		logger.Error(msg, "CGROUP POOL", pool.Name)
-	}
-	//log.Printf("%s [CGROUP POOL %s]", strings.TrimRight(msg, "\n"), pool.Name)
-}
-
->>>>>>> 103a3de4
+	log.Printf("%s [CGROUP POOL %s]", strings.TrimRight(msg, "\n"), pool.Name)
+}
+
 func (pool *CgroupPool) cgTask() {
 	// we'll be sent this as part of the quit request
 	var done chan bool
 
 	// loop until we get the quit message
-<<<<<<< HEAD
-	pool.logger.Info("start creating/serving CGs", "CGROUP POOL", pool.Name)
-=======
-	pool.printf("INFO", "start creating/serving CGs")
->>>>>>> 103a3de4
+	pool.printf("start creating/serving CGs")
 Loop:
 	for {
 		var cg *CgroupImpl
@@ -223,22 +173,14 @@
 		select {
 		case pool.ready <- cg:
 		case done = <-pool.quit:
-<<<<<<< HEAD
-			pool.logger.Info("received shutdown request", "CGROUP POOL", pool.Name)
-=======
-			pool.printf("INFO", "received shutdown request")
->>>>>>> 103a3de4
+			pool.printf("received shutdown request")
 			cg.Destroy()
 			break Loop
 		}
 	}
 
 	// empty queues, freeing all cgroups
-<<<<<<< HEAD
-	pool.logger.Info("empty queues and release CGs", "CGROUP POOL", pool.Name)
-=======
-	pool.printf("INFO", "empty queues and release CGs")
->>>>>>> 103a3de4
+	pool.printf("empty queues and release CGs")
 Empty:
 	for {
 		select {
@@ -263,21 +205,13 @@
 
 	// Destroy cgroup for this entire pool
 	gpath := pool.GroupPath()
-<<<<<<< HEAD
-	pool.logger.Info(fmt.Sprintf("Destroying cgroup pool with path \"%s\"", gpath), "CGROUP POOL", pool.Name)
-=======
-	pool.printf("INFO", "Destroying cgroup pool with path \"%s\"", gpath)
->>>>>>> 103a3de4
+	pool.printf("Destroying cgroup pool with path \"%s\"", gpath)
 	for i := 100; i >= 0; i-- {
 		if err := syscall.Rmdir(gpath); err != nil {
 			if i == 0 {
 				panic(fmt.Errorf("Rmdir %s: %s", gpath, err))
 			} else {
-<<<<<<< HEAD
-				pool.logger.Error("cgroup pool Rmdir failed, trying again in 5ms", "CGROUP POOL", pool.Name)
-=======
-				pool.printf("ERROR", "cgroup pool Rmdir failed, trying again in 5ms")
->>>>>>> 103a3de4
+				pool.printf("cgroup pool Rmdir failed, trying again in 5ms")
 				time.Sleep(5 * time.Millisecond)
 			}
 		} else {
